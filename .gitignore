--- conflicted
+++ resolved
@@ -20,9 +20,6 @@
 # OS generated files.
 .git
 .idea
-<<<<<<< HEAD
-=======
 
 # Bit files.
->>>>>>> 89257753
 *.pyc